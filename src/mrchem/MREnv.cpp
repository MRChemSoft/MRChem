#include "MREnv.h"
#include "Timer.h"
#include "mrchem.h"
#include "LegendreBasis.h"
#include "InterpolatingBasis.h"

using namespace std;

MultiResolutionAnalysis<3> *MRA;

void MREnv::initializeMRCPP(int argc, char **argv) {
#ifdef HAVE_MPI
    MPI_Init(NULL, NULL);
    MPI_Initializations();
#endif
    int nThreads = omp_get_max_threads();

    omp_set_dynamic(0);
    Eigen::setNbThreads(1);

    const char *infile = 0;
    if (argc == 1) {
        infile = "STDIN";
    } else if (argc == 2) {
        infile = argv[1];
    } else {
        MSG_ERROR("Ivalid number of arguments!");
    }

    Input = Getkw(infile, false, true);

    int printlevel = Input.get<int>("printlevel");
    bool teletype = Input.get<bool>("teletype");

    TelePrompter::init(printlevel, teletype, "MRCHEM");
    TelePrompter::setPrecision(15);

    println(0,endl << endl);
    println(0,"************************************************************");
    println(0,"***                                                      ***");
    println(0,"***    MRChem " << PROGRAM_VERSION << " (rev. " <<
            GIT_REVISION << ")                       ***");
    println(0,"***                                                      ***");
    println(0,"***    Stig Rune Jensen <stig.r.jensen@uit.no>           ***");
    println(0,"***    Jonas Juselius   <jonas.juselius@uit.no>          ***");
    println(0,"***    Luca Frediani    <luca.frediani@uit.no>           ***");
    println(0,"***                                                      ***");
    println(0,"************************************************************");
    println(0,endl);
    println(0,"Print level  : " <<  printlevel << endl);

<<<<<<< HEAD
    if (MPI_size > 1 or nThreads > 1) {
=======
#ifdef HAVE_BLAS
    println(0, "BLAS was found!" << endl);
#else
    println(0, "BLAS was NOT found, Eigen will be used instead!" << endl);
#endif

    if (nHosts > 1 or nThreads > 1) {
>>>>>>> 449966d4
        println(0,"+++ Parallel execution: ");
        println(0,"  MPI hosts available     : " << MPI_size);
        println(0,"  Threads/host            : " << nThreads);
        println(0,"  Total used CPUs         : " << MPI_size*nThreads);
        println(0,"");
    } else {
        println(0,"+++ Serial execution" << endl);
    }

    // Initialize global MRA
    initializeMRA();
}

void MREnv::finalizeMRCPP(const Timer t) {
    // Delete global MRA
    if (MRA != 0) delete MRA;
    MRA = 0;

    double wt = t.getWallTime();
    SET_PRINT_PRECISION(6);
    println(0,endl);
    println(0,"************************************************************");
    println(0,"***                                                      ***");
    println(0,"***                    Exiting MRChem                    ***");
    println(0,"***                                                      ***");
    println(0,"***               Wall time: " << wt << "                ***");
    println(0,"***                                                      ***");
    println(0,"************************************************************");
    println(0,endl);

#ifdef HAVE_MPI
    MPI_Finalize();
#endif
}

void MREnv::initializeMRA() {
    // Constructing world box
    int depth = Input.get<int>("max_depth");
    int scale = Input.get<int>("World.scale");
    vector<int> corner = Input.getIntVec("World.corner");
    vector<int> boxes = Input.getIntVec("World.boxes");
    NodeIndex<3> idx(scale, corner.data());
    BoundingBox<3> world(idx, boxes.data());

    // Constructing scaling basis
    int order = Input.get<int>("order");
    string wtype = Input.get<string>("wavelet");

    // Initializing MRA
    if (wtype == "I") {
        InterpolatingBasis basis(order);
        MRA = new MultiResolutionAnalysis<3>(world, basis, depth);
    } else if (wtype == "L") {
        LegendreBasis basis(order);
        MRA = new MultiResolutionAnalysis<3>(world, basis, depth);
    } else {
        MSG_FATAL("Invalid wavelet type!");
    }
}<|MERGE_RESOLUTION|>--- conflicted
+++ resolved
@@ -49,17 +49,13 @@
     println(0,endl);
     println(0,"Print level  : " <<  printlevel << endl);
 
-<<<<<<< HEAD
-    if (MPI_size > 1 or nThreads > 1) {
-=======
 #ifdef HAVE_BLAS
     println(0, "BLAS was found!" << endl);
 #else
     println(0, "BLAS was NOT found, Eigen will be used instead!" << endl);
 #endif
 
-    if (nHosts > 1 or nThreads > 1) {
->>>>>>> 449966d4
+    if (MPI_size > 1 or nThreads > 1) {
         println(0,"+++ Parallel execution: ");
         println(0,"  MPI hosts available     : " << MPI_size);
         println(0,"  Threads/host            : " << nThreads);
