--- conflicted
+++ resolved
@@ -60,8 +60,6 @@
 
     void replaceOrbital(int i, Orbital **orb);
 
-<<<<<<< HEAD
-=======
     int printTreeSizes() const;
 
     void send_OrbVec(int dest, int tag, int* OrbsIx, int start, int maxcount);
@@ -70,7 +68,6 @@
     void getOrbVecChunk(int* myOrbsIx, OrbitalVector &rcvOrbs, int* rcvOrbsIx, int size, int& iter0);
     void getOrbVecChunk_sym(int* myOrbsIx, OrbitalVector &rcvOrbs, int* rcvOrbsIx, int size, int& iter0);
 
->>>>>>> 35a33309
     friend std::ostream& operator<<(std::ostream &o, OrbitalVector &orb_set) {
         int oldPrec = TelePrompter::setPrecision(15);
         o << "*OrbitalVector: ";
