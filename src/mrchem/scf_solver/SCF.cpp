--- conflicted
+++ resolved
@@ -226,70 +226,50 @@
         Orbital &nPhi_i = phi_n.getOrbital(i);
         Orbital &np1Phi_i = phi_np1.getOrbital(i);
 
-<<<<<<< HEAD
-	if(i%MPI_size==MPI_rank){
-	  //in charge for this orbital
-	  Orbital *arg_i = getHelmholtzArgument(i, F_n, phi_n, adjoint);
-	  H(i, np1Phi_i, *arg_i);
-	  delete arg_i;
-	  
-	  int rNodes = np1Phi_i.getNNodes(Real);
-	  int iNodes = np1Phi_i.getNNodes(Imag);
-	  double norm_n = sqrt(nPhi_i.getSquareNorm());
-	  double norm_np1 = sqrt(np1Phi_i.getSquareNorm());
-	  double dNorm_n = fabs(norm_np1-norm_n);
-          double real_norm = sqrt(np1Phi_i.getSquareNorm(Real));
-          double imag_norm = sqrt(np1Phi_i.getSquareNorm(Imag));
-	  
-	  timer.stop();
-          TelePrompter::setPrecision(5);
-	  printout(0, setw(3) << i);
-	  printout(0, " " << setw(12) << real_norm);
-	  printout(0, " " << setw(12) << imag_norm);
-          TelePrompter::setPrecision(1);
-	  printout(0, " " << setw(5) << rNodes);
-	  printout(0, " " << setw(5) << iNodes);
-	  printout(0, " " << setw(8) << dNorm_n);
-	  printout(0, setw(9) << timer.getWallTime() << endl);	
+	if (i%MPI_size == MPI_rank) {
+	    //in charge for this orbital
+	    Orbital *arg_i = getHelmholtzArgument(i, F_n, phi_n, adjoint);
+	    H(i, np1Phi_i, *arg_i);
+	    delete arg_i;
+
+	    int rNodes = np1Phi_i.getNNodes(Real);
+	    int iNodes = np1Phi_i.getNNodes(Imag);
+	    double norm_n = sqrt(nPhi_i.getSquareNorm());
+	    double norm_np1 = sqrt(np1Phi_i.getSquareNorm());
+	    double dNorm_n = fabs(norm_np1-norm_n);
+            double real_norm = sqrt(np1Phi_i.getSquareNorm(Real));
+            double imag_norm = sqrt(np1Phi_i.getSquareNorm(Imag));
+
+	    timer.stop();
+            TelePrompter::setPrecision(5);
+	    printout(0, setw(3) << i);
+	    printout(0, " " << setw(12) << real_norm);
+	    printout(0, " " << setw(12) << imag_norm);
+            TelePrompter::setPrecision(1);
+	    printout(0, " " << setw(5) << rNodes);
+	    printout(0, " " << setw(5) << iNodes);
+	    printout(0, " " << setw(8) << dNorm_n);
+	    printout(0, setw(9) << timer.getWallTime() << endl);	
 	}
-=======
-		if(i%MPI_size==MPI_rank){
-			//in charge for this orbital
-			Orbital *arg_i = getHelmholtzArgument(i, F_n, phi_n, adjoint);
-			H(i, np1Phi_i, *arg_i);
-			delete arg_i;
-			
-			int nNodes = np1Phi_i.getNNodes();
-			double norm_n = sqrt(nPhi_i.getSquareNorm());
-			double norm_np1 = sqrt(np1Phi_i.getSquareNorm());
-			double dNorm_n = fabs(norm_np1-norm_n);
-			
-			timer.stop();
-			printout(0, setw(3) << i);
-			printout(0, " " << setw(13) << norm_np1);
-			printout(0, " " << setw(13) << dNorm_n);
-			printout(0, " " << setw(9) << nNodes);
-			printout(0, setw(18) << timer.getWallTime() << endl);	
-		}
->>>>>>> c259f824
     }
 
 #ifdef HAVE_MPI
     //broadcast results
     for (int i = 0; i < phi_n.size(); i++) {
-      Timer timer;
-      Orbital &np1Phi_i = phi_np1.getOrbital(i);
-      
-      if(i%MPI_size==MPI_rank){
-	for(int i_mpi = 0; i_mpi<MPI_size;i_mpi++){
-	  if(i_mpi!= MPI_rank)np1Phi_i.send_Orbital(i_mpi, 54);
-	}
-	timer.stop();
-	printout(10, setw(3) << i<<" sendtime " <<setw(18) << timer.getWallTime() << endl);	
-      }else{
-	np1Phi_i.Rcv_Orbital(i%MPI_size, 54);
-	printout(10, MPI_rank<<" "<<setw(3)<<i<<" rcvtime "<<setw(18)<<timer.getWallTime()<<endl);	
-      }
+        Orbital &np1Phi_i = phi_np1.getOrbital(i);
+        if (i%MPI_size == MPI_rank) {
+            Timer timer;
+	    for (int i_mpi = 0; i_mpi < MPI_size; i_mpi++) {
+	        if (i_mpi != MPI_rank) np1Phi_i.send_Orbital(i_mpi, 54);
+	    }
+	    timer.stop();
+	    printout(10, setw(3) << i << " sendtime " << setw(18) << timer.getWallTime() << endl);
+        } else {
+            Timer timer;
+	    np1Phi_i.Rcv_Orbital(i%MPI_size, 54);
+	    timer.stop();
+	    printout(10, MPI_rank << " " << setw(3) << i << " rcvtime " << setw(18) << timer.getWallTime() << endl);
+        }
     }
 #endif
 
