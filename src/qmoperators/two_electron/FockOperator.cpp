#include "MRCPP/Printer"
#include "MRCPP/Timer"

#include "CoulombOperator.h"
#include "ExchangeOperator.h"
#include "FockOperator.h"
#include "ReactionOperator.h"
#include "XCOperator.h"
#include "chemistry/chemistry_utils.h"
#include "properties/SCFEnergy.h"
#include "qmfunctions/Orbital.h"
#include "qmfunctions/orbital_utils.h"
#include "qmoperators/one_electron/ElectricFieldOperator.h"
<<<<<<< HEAD
#include "qmoperators/one_electron/KinBaseOperator.h"
=======
#include "qmoperators/one_electron/KinZoraOperator.h"
#include "qmoperators/one_electron/KineticOperator.h"
>>>>>>> 7a65d10e
#include "qmoperators/one_electron/NuclearOperator.h"
#include "utils/math_utils.h"

using mrcpp::Printer;
using mrcpp::Timer;

<<<<<<< HEAD
using KinBaseOperator_p = std::shared_ptr<mrchem::KinBaseOperator>;
=======
using KineticOperator_p = std::shared_ptr<mrchem::KineticOperator>;
using KinZoraOperator_p = std::shared_ptr<mrchem::KinZoraOperator>;
>>>>>>> 7a65d10e
using NuclearOperator_p = std::shared_ptr<mrchem::NuclearOperator>;
using CoulombOperator_p = std::shared_ptr<mrchem::CoulombOperator>;
using ExchangeOperator_p = std::shared_ptr<mrchem::ExchangeOperator>;
using XCOperator_p = std::shared_ptr<mrchem::XCOperator>;
using ElectricFieldOperator_p = std::shared_ptr<mrchem::ElectricFieldOperator>;
using ReactionOperator_p = std::shared_ptr<mrchem::ReactionOperator>;

namespace mrchem {
extern mrcpp::MultiResolutionAnalysis<3> *MRA; // Global MRA

/** @brief constructor
 *
 * @param t:   Kinetic operator
 * @param v:   Nuclear potential operator
 * @param j:   Coulomb operator
 * @param k:   HF exchange operator
 * @param xc:  Exchange-Correlation operator
 * @param ext: External Field operator
 *
 * Each of the arguments can be NULL, so this operators includes both core Hamiltonian,
 * the Hartree(-Fock) method and (pure/hybrid) Density Functional Theory.
 */
<<<<<<< HEAD
FockOperator::FockOperator(KinBaseOperator_p t,
=======
FockOperator::FockOperator(KineticOperator_p t,
                           KinZoraOperator_p z,
>>>>>>> 7a65d10e
                           NuclearOperator_p v,
                           CoulombOperator_p j,
                           ExchangeOperator_p k,
                           XCOperator_p xc,
                           ElectricFieldOperator_p ext,
                           ReactionOperator_p reo)
<<<<<<< HEAD
        : kinbase(t)
=======
        : kin(t)
        , kinzora(z)
>>>>>>> 7a65d10e
        , nuc(v)
        , coul(j)
        , ex(k)
        , xc(xc)
        , ext(ext)
        , Ro(reo) {}

/** @brief build the Fock operator once all contributions are in place
 *
 */
void FockOperator::build(double exx) {
    this->exact_exchange = exx;
    this->T = RankZeroTensorOperator();
<<<<<<< HEAD
    if (this->kinbase != nullptr) this->T += (*this->kinbase);
=======
    if (this->kinzora != nullptr) this->T += (*this->kinzora);
    // if (this->kin != nullptr) this->T += (*this->kin);
>>>>>>> 7a65d10e

    this->V = RankZeroTensorOperator();
    if (this->nuc != nullptr) this->V += (*this->nuc);
    if (this->coul != nullptr) this->V += (*this->coul);
    if (this->ex != nullptr) this->V -= this->exact_exchange * (*this->ex);
    if (this->xc != nullptr) this->V += (*this->xc);
    if (this->ext != nullptr) this->V += (*this->ext);
    if (this->Ro != nullptr) this->V -= (*this->Ro);

    RankZeroTensorOperator &F = (*this);
    F = this->kinetic() + this->potential();
}

/** @brief prepare operator for application
 *
 * @param prec: apply precision
 *
 * This will call the setup function of all underlying operators, and in particular
 * it will compute the internal exchange if there is an ExchangeOperator.
 */
void FockOperator::setup(double prec) {
    Timer t_tot;
    auto plevel = Printer::getPrintLevel();
    mrcpp::print::header(2, "Building Fock operator");
    mrcpp::print::value(2, "Precision", prec, "(rel)", 5);
    mrcpp::print::separator(2, '-');
    this->kinzora->setup(prec);
    this->kinetic().setup(prec);
    this->potential().setup(prec);
    this->perturbation().setup(prec);
    t_tot.stop();
    mrcpp::print::footer(2, t_tot, 2);
    if (plevel == 1) mrcpp::print::time(1, "Building Fock operator", t_tot);
}

/** @brief clear operator after application
 *
 * This will call the clear function of all underlying operators, and bring them back
 * to the state after construction. The operator can now be reused after another setup.
 */
void FockOperator::clear() {
    this->kinetic().clear();
    this->potential().clear();
    this->perturbation().clear();
    this->kinzora->clear();
}

/** @brief rotate orbitals of two-electron operators
 *
 * @param U: unitary transformation matrix
 *
 * This function should be used in case the orbitals are rotated *after* the FockOperator
 * has been setup. In particular the ExchangeOperator needs to rotate the precomputed
 * internal exchange potentials.
 */
void FockOperator::rotate(const ComplexMatrix &U) {
    if (this->ex != nullptr) this->ex->rotate(U);
}

/** @brief compute the SCF energy
 *
 * @param Phi: orbitals
 * @param F: Fock matrix
 *
 * This function will compute the total energy for a given OrbitalVector and
 * the corresponding Fock matrix. Tracing the kinetic energy operator is avoided
 * by tracing the Fock matrix and subtracting all other contributions.
 */
SCFEnergy FockOperator::trace(OrbitalVector &Phi, const Nuclei &nucs) {
    Timer t_tot;
    auto plevel = Printer::getPrintLevel();
    mrcpp::print::header(2, "Computing molecular energy");

    double E_kin = 0.0;  // Kinetic energy
    double E_nn = 0.0;   // Nuclear repulsion
    double E_en = 0.0;   // Nuclear-electronic interaction
    double E_ee = 0.0;   // Electronic repulsion
    double E_x = 0.0;    // Exact Exchange
    double E_xc = 0.0;   // Exchange and Correlation
    double E_eext = 0.0; // External field contribution to the electronic energy
    double E_next = 0.0; // External field contribution to the nuclear energy
    double Er_nuc = 0.0; // Nuclear reaction energy
    double Er_el = 0.0;  // Electronic reaction energy
    double Er_tot = 0.0; // Total reaction energy

    // Nuclear part
    if (this->nuc != nullptr) E_nn = chemistry::compute_nuclear_repulsion(nucs);
    if (this->ext != nullptr) E_next = -this->ext->trace(nucs).real();

    // Reaction potential part
    if (this->Ro != nullptr) {
        Er_nuc = 0.5 * this->Ro->getNuclearEnergy();
        Er_tot = 0.5 * this->Ro->getTotalEnergy();
        Er_el = 0.5 * this->Ro->getElectronicEnergy();
    }
    // Electronic part
<<<<<<< HEAD
    if (this->kinbase != nullptr) E_kin = this->kinbase->trace(Phi).real();
=======
    if (this->kinzora != nullptr) E_kin = this->kinzora->trace(Phi).real();
    // if (this->kin != nullptr) E_kin = this->kin->trace(Phi).real();
>>>>>>> 7a65d10e
    if (this->nuc != nullptr) E_en = this->nuc->trace(Phi).real();
    if (this->coul != nullptr) E_ee = 0.5 * this->coul->trace(Phi).real();
    if (this->ex != nullptr) E_x = -this->exact_exchange * this->ex->trace(Phi).real();
    if (this->xc != nullptr) E_xc = this->xc->getEnergy();
    if (this->ext != nullptr) E_eext = this->ext->trace(Phi).real();
    mrcpp::print::footer(2, t_tot, 2);
    if (plevel == 1) mrcpp::print::time(1, "Computing molecular energy", t_tot);

    return SCFEnergy{E_kin, E_nn, E_en, E_ee, E_x, E_xc, E_next, E_eext, Er_tot, Er_nuc, Er_el};
}

ComplexMatrix FockOperator::operator()(OrbitalVector &bra, OrbitalVector &ket) {
    Timer t_tot;
    auto plevel = Printer::getPrintLevel();
    mrcpp::print::header(2, "Computing Fock matrix");

<<<<<<< HEAD
    auto t = this->getKinBaseOperator();
=======
    auto t = this->getKinZoraOperator();
    // auto t = this->getKineticOperator();
>>>>>>> 7a65d10e
    auto v = this->potential();

    ComplexMatrix T = ComplexMatrix::Zero(bra.size(), ket.size());
    if (t != nullptr) T += (*t)(bra, ket);

    ComplexMatrix V = ComplexMatrix::Zero(bra.size(), ket.size());
    if (v.size() > 0) V += v(bra, ket);

    mrcpp::print::footer(2, t_tot, 2);
    if (plevel == 1) mrcpp::print::time(1, "Computing Fock matrix", t_tot);
    return T + V;
}

ComplexMatrix FockOperator::dagger(OrbitalVector &bra, OrbitalVector &ket) {
    NOT_IMPLEMENTED_ABORT;
}

} // namespace mrchem<|MERGE_RESOLUTION|>--- conflicted
+++ resolved
@@ -11,24 +11,14 @@
 #include "qmfunctions/Orbital.h"
 #include "qmfunctions/orbital_utils.h"
 #include "qmoperators/one_electron/ElectricFieldOperator.h"
-<<<<<<< HEAD
 #include "qmoperators/one_electron/KinBaseOperator.h"
-=======
-#include "qmoperators/one_electron/KinZoraOperator.h"
-#include "qmoperators/one_electron/KineticOperator.h"
->>>>>>> 7a65d10e
 #include "qmoperators/one_electron/NuclearOperator.h"
 #include "utils/math_utils.h"
 
 using mrcpp::Printer;
 using mrcpp::Timer;
 
-<<<<<<< HEAD
 using KinBaseOperator_p = std::shared_ptr<mrchem::KinBaseOperator>;
-=======
-using KineticOperator_p = std::shared_ptr<mrchem::KineticOperator>;
-using KinZoraOperator_p = std::shared_ptr<mrchem::KinZoraOperator>;
->>>>>>> 7a65d10e
 using NuclearOperator_p = std::shared_ptr<mrchem::NuclearOperator>;
 using CoulombOperator_p = std::shared_ptr<mrchem::CoulombOperator>;
 using ExchangeOperator_p = std::shared_ptr<mrchem::ExchangeOperator>;
@@ -51,24 +41,14 @@
  * Each of the arguments can be NULL, so this operators includes both core Hamiltonian,
  * the Hartree(-Fock) method and (pure/hybrid) Density Functional Theory.
  */
-<<<<<<< HEAD
 FockOperator::FockOperator(KinBaseOperator_p t,
-=======
-FockOperator::FockOperator(KineticOperator_p t,
-                           KinZoraOperator_p z,
->>>>>>> 7a65d10e
                            NuclearOperator_p v,
                            CoulombOperator_p j,
                            ExchangeOperator_p k,
                            XCOperator_p xc,
                            ElectricFieldOperator_p ext,
                            ReactionOperator_p reo)
-<<<<<<< HEAD
         : kinbase(t)
-=======
-        : kin(t)
-        , kinzora(z)
->>>>>>> 7a65d10e
         , nuc(v)
         , coul(j)
         , ex(k)
@@ -82,12 +62,7 @@
 void FockOperator::build(double exx) {
     this->exact_exchange = exx;
     this->T = RankZeroTensorOperator();
-<<<<<<< HEAD
     if (this->kinbase != nullptr) this->T += (*this->kinbase);
-=======
-    if (this->kinzora != nullptr) this->T += (*this->kinzora);
-    // if (this->kin != nullptr) this->T += (*this->kin);
->>>>>>> 7a65d10e
 
     this->V = RankZeroTensorOperator();
     if (this->nuc != nullptr) this->V += (*this->nuc);
@@ -184,12 +159,7 @@
         Er_el = 0.5 * this->Ro->getElectronicEnergy();
     }
     // Electronic part
-<<<<<<< HEAD
     if (this->kinbase != nullptr) E_kin = this->kinbase->trace(Phi).real();
-=======
-    if (this->kinzora != nullptr) E_kin = this->kinzora->trace(Phi).real();
-    // if (this->kin != nullptr) E_kin = this->kin->trace(Phi).real();
->>>>>>> 7a65d10e
     if (this->nuc != nullptr) E_en = this->nuc->trace(Phi).real();
     if (this->coul != nullptr) E_ee = 0.5 * this->coul->trace(Phi).real();
     if (this->ex != nullptr) E_x = -this->exact_exchange * this->ex->trace(Phi).real();
@@ -206,12 +176,7 @@
     auto plevel = Printer::getPrintLevel();
     mrcpp::print::header(2, "Computing Fock matrix");
 
-<<<<<<< HEAD
     auto t = this->getKinBaseOperator();
-=======
-    auto t = this->getKinZoraOperator();
-    // auto t = this->getKineticOperator();
->>>>>>> 7a65d10e
     auto v = this->potential();
 
     ComplexMatrix T = ComplexMatrix::Zero(bra.size(), ket.size());
