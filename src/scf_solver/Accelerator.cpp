--- conflicted
+++ resolved
@@ -196,15 +196,8 @@
             }
         }
     }
-<<<<<<< HEAD
-#ifdef HAVE_MPI
-    int iverified = verified;
-    MPI_Allreduce(MPI_IN_PLACE, &iverified, 1, MPI_INT, MPI_LAND, mpi::comm_orb);
-    verified = iverified;
-#endif
-=======
+
     mpi::allreduce_vector(out, mpi::comm_orb);
->>>>>>> df08f38f
 
     return (out.sum() < 1) ? true : false;
 }
